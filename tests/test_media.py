--- conflicted
+++ resolved
@@ -205,7 +205,6 @@
     track = session.track(98849340)
     assert track.name == "Magical place (feat. IOVA)"
     assert track.version == "Dj Dark & MD Dj Remix"
-<<<<<<< HEAD
     assert track.full_name == "Magical place (feat. IOVA) (Dj Dark & MD Dj Remix)"
     
 def test_track_media_metadata_tags(session):
@@ -213,6 +212,3 @@
     assert track.name == "All You Ever Wanted"
     assert track.media_metadata_tags == ["LOSSLESS", "HIRES_LOSSLESS", "MQA"]
 
-=======
-    assert track.full_name == "Magical place (feat. IOVA) (Dj Dark & MD Dj Remix)"
->>>>>>> 93d6ced5

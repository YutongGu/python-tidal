--- conflicted
+++ resolved
@@ -55,18 +55,16 @@
         self.config = session.config
 
     def basic_request(
-<<<<<<< HEAD
-        self, method, path, api_version="v1/", params=None, data=None, headers=None
-    ):
-=======
+        
         self,
         method: Methods,
         path: str,
+        api_version: str = "v1/", 
         params: Optional[Params] = None,
         data: Optional[JsonObj] = None,
-        headers: Optional[MutableMapping[str, str]] = None,
+        headers: Optional[MutableMapping[str, str]] = None
+    ,
     ) -> requests.Response:
->>>>>>> bf55b4b9
         request_params = {
             "sessionId": self.session.session_id,
             "countryCode": self.session.country_code,
